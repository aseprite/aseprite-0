--- conflicted
+++ resolved
@@ -298,7 +298,7 @@
 
               std::string fn, fmt;
               if (format.empty()) {
-                if (doc->sprite()->totalFrames() > FrameNumber(1))
+                if (doc->sprite()->totalFrames() > frame_t(1))
                   format = "{path}/{title} ({layer}) {frame}.{extension}";
                 else
                   format = "{path}/{title} ({layer}).{extension}";
@@ -309,22 +309,6 @@
                 for (Layer* hide : layers)
                   hide->setVisible(hide == show);
 
-<<<<<<< HEAD
-                std::string frameStr;
-                if (doc->sprite()->totalFrames() > frame_t(1))
-                  frameStr += " 1";
-
-                std::string fn = value.value();
-                fn =
-                  base::join_path(
-                    base::get_file_path(fn),
-                    base::get_file_title(fn))
-                  + " (" + show->name() + ")" + frameStr + "." +
-                  base::get_file_extension(fn);
-
-                static_cast<SaveFileBaseCommand*>(command)->setFilename(fn);
-                ctx->executeCommand(command);
-=======
                 fn = filename_formatter(format,
                   value.value(), show->name());
                 fmt = filename_formatter(format,
@@ -334,7 +318,6 @@
                 params.set("filename", fn.c_str());
                 params.set("filename-format", fmt.c_str());
                 ctx->executeCommand(command, &params);
->>>>>>> 72e2040c
               }
             }
             else {
