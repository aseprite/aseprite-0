--- conflicted
+++ resolved
@@ -141,7 +141,6 @@
     return true;
   }
 
-<<<<<<< HEAD
   void writeAllLayersID(std::ofstream& s, ObjectId parentId, const LayerGroup* group) {
     for (const Layer* lay : group->layers()) {
       write32(s, lay->id());
@@ -152,10 +151,7 @@
     }
   }
 
-  void writeLayerStructure(std::ofstream& s, Layer* lay) {
-=======
   bool writeLayerStructure(std::ofstream& s, Layer* lay) {
->>>>>>> d6f2bec3
     write32(s, static_cast<int>(lay->flags())); // Flags
     write16(s, static_cast<int>(lay->type()));  // Type
     write_string(s, lay->name());
