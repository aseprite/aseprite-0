--- conflicted
+++ resolved
@@ -44,10 +44,6 @@
     void onPositionChange();
 
     void onThumbOpacityChange();
-<<<<<<< HEAD
-    void onThumbQualityChange();
-=======
->>>>>>> e953e17e
     void onThumbBackgroundChange(const app::Color& color);
     void onThumbEnabledChange();
     void onThumbOverlayEnabledChange();
