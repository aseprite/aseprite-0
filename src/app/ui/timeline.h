--- conflicted
+++ resolved
@@ -262,9 +262,10 @@
     DocumentPreferences& docPref() const;
     skin::SkinTheme* skinTheme() const;
 
-    void updateCelOverlayBounds(const Hit& hit);
+    void updateCelOverlayBounds(const Hit& hit, bool force = false);
     void drawCelOverlay(ui::Graphics* g);
     void onThumbnailsPrefChange();
+    void onOverlayPrefChange();
 
     ui::ScrollBar m_hbar;
     ui::ScrollBar m_vbar;
@@ -302,27 +303,14 @@
 
     AniControls m_aniControls;
 
-<<<<<<< HEAD
     // Data used for thumbnails.
-    bool m_thumbnailsOverlayVisible;
-    gfx::Rect m_thumbnailsOverlayInner;
-    gfx::Rect m_thumbnailsOverlayOuter;
-    Hit m_thumbnailsOverlayHit;
-    gfx::Point m_thumbnailsOverlayDirection;
-    base::Connection m_thumbnailsPrefConn;
-=======
     Cel* m_overlayCel;
     gfx::Rect m_overlayInner;
     gfx::Rect m_overlayOuter;
     Hit m_overlayHit;
     gfx::Point m_overlayDirection;
-    void updateCelOverlayBounds(const Hit& hit, bool force = false);
-    void drawCelOverlay(ui::Graphics* g);
     base::Connection m_thumbnailsPrefConn;
-    void onThumbnailsPrefChange();
     base::Connection m_overlayPrefConn;
-    void onOverlayPrefChange();
->>>>>>> e953e17e
 
     // Temporal data used to move the range.
     struct MoveRange {
