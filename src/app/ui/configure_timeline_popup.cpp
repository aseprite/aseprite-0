--- conflicted
+++ resolved
@@ -41,12 +41,9 @@
   : PopupWindow("Timeline Settings", ClickBehavior::CloseOnClickInOtherWindow)
   , m_lockUpdates(false)
 {
-<<<<<<< HEAD
   // TODO we should add a new hot region to automatically close the
   //      popup if the mouse is moved outside or find other kind of
   //      dialog/window
-=======
->>>>>>> e953e17e
   setHotRegion(gfx::Region(manager()->bounds())); // for the color selector
 
   setAutoRemap(false);
@@ -70,14 +67,6 @@
   m_box->thumbEnabled()->Click.connect(base::Bind<void>(&ConfigureTimelinePopup::onThumbEnabledChange, this));
   m_box->thumbOverlayEnabled()->Click.connect(base::Bind<void>(&ConfigureTimelinePopup::onThumbOverlayEnabledChange, this));
   m_box->thumbOverlaySize()->Change.connect(base::Bind<void>(&ConfigureTimelinePopup::onThumbOverlaySizeChange, this));
-<<<<<<< HEAD
-
-  m_box->thumbQuality()->addItem("Nearest-neighbor");
-  m_box->thumbQuality()->addItem("Bilinear");
-//  m_box->thumbQuality()->addItem("RotSprite");
-  m_box->thumbQuality()->Change.connect(&ConfigureTimelinePopup::onThumbQualityChange, this);
-=======
->>>>>>> e953e17e
 }
 
 app::Document* ConfigureTimelinePopup::doc()
@@ -126,26 +115,6 @@
       break;
   }
 
-<<<<<<< HEAD
-  switch (docPref.thumbnails.quality()) {
-    case doc::algorithm::RESIZE_METHOD_NEAREST_NEIGHBOR:
-      m_box->thumbQuality()->setSelectedItemIndex(0);
-      break;
-    case doc::algorithm::RESIZE_METHOD_BILINEAR:
-      m_box->thumbQuality()->setSelectedItemIndex(1);
-      break;
-    default:
-      docPref.thumbnails.quality(doc::algorithm::RESIZE_METHOD_NEAREST_NEIGHBOR);
-      m_box->thumbQuality()->setSelectedItemIndex(0);
-      break;
-  }
-
-  m_box->thumbOpacity()->setValue(docPref.thumbnails.opacity());
-  m_box->thumbBackground()->setColor(docPref.thumbnails.background());
-  m_box->thumbEnabled()->setSelected(docPref.thumbnails.enabled());
-  m_box->thumbOverlayEnabled()->setSelected(docPref.thumbnails.overlayEnabled());
-  m_box->thumbOverlaySize()->setValue(docPref.thumbnails.overlaySize());
-=======
   m_box->thumbOpacity()->setValue(docPref.thumbnails.opacity());
   m_box->thumbBackground()->setColor(docPref.thumbnails.background());
   m_box->thumbOverlayEnabled()->setSelected(docPref.overlay.enabled());
@@ -156,7 +125,6 @@
 void ConfigureTimelinePopup::updateThumbEnabled()
 {
   m_box->thumbEnabled()->setSelected(docPref().thumbnails.enabled());
->>>>>>> e953e17e
 }
 
 bool ConfigureTimelinePopup::onProcessMessage(ui::Message* msg)
@@ -233,25 +201,6 @@
   docPref().thumbnails.opacity(m_box->thumbOpacity()->getValue());
 }
 
-<<<<<<< HEAD
-void ConfigureTimelinePopup::onThumbQualityChange()
-{
-  switch (m_box->thumbQuality()->getSelectedItemIndex()) {
-    case 0:
-      docPref().thumbnails.quality(doc::algorithm::RESIZE_METHOD_NEAREST_NEIGHBOR);
-      break;
-    case 1:
-      docPref().thumbnails.quality(doc::algorithm::RESIZE_METHOD_BILINEAR);
-      break;
-    default:
-      docPref().thumbnails.quality(doc::algorithm::RESIZE_METHOD_NEAREST_NEIGHBOR);
-      m_box->thumbQuality()->setSelectedItemIndex(0);
-      break;
-  }
-}
-
-=======
->>>>>>> e953e17e
 void ConfigureTimelinePopup::onThumbBackgroundChange(const app::Color& color)
 {
   docPref().thumbnails.background(color);
@@ -264,20 +213,12 @@
 
 void ConfigureTimelinePopup::onThumbOverlayEnabledChange()
 {
-<<<<<<< HEAD
-  docPref().thumbnails.overlayEnabled(m_box->thumbOverlayEnabled()->isSelected());
-=======
   docPref().overlay.enabled(m_box->thumbOverlayEnabled()->isSelected());
->>>>>>> e953e17e
 }
 
 void ConfigureTimelinePopup::onThumbOverlaySizeChange()
 {
-<<<<<<< HEAD
-  docPref().thumbnails.overlaySize(m_box->thumbOverlaySize()->getValue());
-=======
   docPref().overlay.size(m_box->thumbOverlaySize()->getValue());
->>>>>>> e953e17e
 }
 
 
