// Aseprite
// Copyright (C) 2001-2017  David Capello
//
// This program is distributed under the terms of
// the End-User License Agreement for Aseprite.

#ifdef HAVE_CONFIG_H
#include "config.h"
#endif

#include "app/ui/document_view.h"

#include "app/app.h"
#include "app/app_menus.h"
#include "app/cmd/clear_mask.h"
#include "app/cmd/deselect_mask.h"
#include "app/cmd/trim_cel.h"
#include "app/commands/commands.h"
#include "app/console.h"
#include "app/context_access.h"
#include "app/document_access.h"
#include "app/modules/editors.h"
#include "app/modules/palettes.h"
#include "app/pref/preferences.h"
#include "app/transaction.h"
#include "app/ui/editor/editor.h"
#include "app/ui/editor/editor_customization_delegate.h"
#include "app/ui/editor/editor_view.h"
#include "app/ui/keyboard_shortcuts.h"
#include "app/ui/main_window.h"
#include "app/ui/status_bar.h"
#include "app/ui/timeline/timeline.h"
#include "app/ui/workspace.h"
#include "app/ui_context.h"
#include "app/util/clipboard.h"
#include "base/fs.h"
#include "doc/document_event.h"
#include "doc/layer.h"
#include "doc/sprite.h"
#include "ui/accelerator.h"
#include "ui/alert.h"
#include "ui/menu.h"
#include "ui/message.h"
#include "ui/system.h"
#include "ui/view.h"

#include <typeinfo>

namespace app {

using namespace ui;

class AppEditor : public Editor,
                  public EditorObserver,
                  public EditorCustomizationDelegate {
public:
  AppEditor(Document* document,
            DocumentViewPreviewDelegate* previewDelegate)
    : Editor(document)
    , m_previewDelegate(previewDelegate) {
    add_observer(this);
    setCustomizationDelegate(this);
  }

  ~AppEditor() {
    remove_observer(this);
    setCustomizationDelegate(NULL);
  }

  // EditorObserver implementation
  void dispose() override {
    m_previewDelegate->onDisposeOtherEditor(this);
  }

  void onScrollChanged(Editor* editor) override {
    m_previewDelegate->onScrollOtherEditor(this);

    if (isActive())
      StatusBar::instance()->updateFromEditor(this);
  }

  void onAfterFrameChanged(Editor* editor) override {
    m_previewDelegate->onPreviewOtherEditor(this);

    if (isActive())
      set_current_palette(editor->sprite()->palette(editor->frame()), true);
  }

  void onAfterLayerChanged(Editor* editor) override {
    m_previewDelegate->onPreviewOtherEditor(this);
  }

  // EditorCustomizationDelegate implementation
  tools::Tool* getQuickTool(tools::Tool* currentTool) override {
    return KeyboardShortcuts::instance()
      ->getCurrentQuicktool(currentTool);
  }

  KeyAction getPressedKeyAction(KeyContext context) override {
    return KeyboardShortcuts::instance()->getCurrentActionModifiers(context);
  }

  FrameTagProvider* getFrameTagProvider() override {
    return App::instance()->mainWindow()->getTimeline();
  }

protected:
  bool onProcessMessage(Message* msg) override {
    switch (msg->type()) {

      case kKeyDownMessage:
      case kKeyUpMessage:
        if (static_cast<KeyMessage*>(msg)->repeat() == 0) {
          Key* lmb = KeyboardShortcuts::instance()->action(KeyAction::LeftMouseButton);
          Key* rmb = KeyboardShortcuts::instance()->action(KeyAction::RightMouseButton);

          // Convert action keys into mouse messages.
          if (lmb->isPressed(msg) || rmb->isPressed(msg)) {
            MouseMessage mouseMsg(
              (msg->type() == kKeyDownMessage ? kMouseDownMessage: kMouseUpMessage),
              PointerType::Unknown,
              (lmb->isPressed(msg) ? kButtonLeft: kButtonRight),
              msg->modifiers(),
              ui::get_mouse_position());

            sendMessage(&mouseMsg);
            return true;
          }
        }
        break;
    }

    try {
      return Editor::onProcessMessage(msg);
    }
    catch (const std::exception& ex) {
      EditorState* state = getState().get();

      Console console;
      Console::showException(ex);
      console.printf("\nInternal details:\n"
        "- Message type: %d\n"
        "- Editor state: %s\n",
        msg->type(),
        state ? typeid(*state).name(): "None");
      return false;
    }
  }

private:
  DocumentViewPreviewDelegate* m_previewDelegate;
};

class PreviewEditor : public Editor,
                      public EditorCustomizationDelegate {
public:
  PreviewEditor(Document* document)
    : Editor(document, Editor::kShowOutside) { // Don't show grid/mask in preview preview
    setCustomizationDelegate(this);
  }

<<<<<<< HEAD
  ~PreviewEditor()
  {
    setCustomizationDelegate(NULL);
=======
  ~PreviewEditor() {
    // As we are destroying this instance, we have to remove it as the
    // customization delegate. Editor::~Editor() will call
    // setCustomizationDelegate(nullptr) too which triggers a
    // EditorCustomizationDelegate::dispose() if the customization
    // isn't nullptr.
    setCustomizationDelegate(nullptr);
>>>>>>> 87f3b578
  }

  // EditorCustomizationDelegate implementation
  void dispose() override {
    // Do nothing
  }

  tools::Tool* getQuickTool(tools::Tool* currentTool) override {
    return nullptr;
  }

  KeyAction getPressedKeyAction(KeyContext context) override {
    return KeyAction::None;
  }

  FrameTagProvider* getFrameTagProvider() override {
    return App::instance()->mainWindow()->getTimeline();
  }
};

DocumentView::DocumentView(Document* document, Type type,
                           DocumentViewPreviewDelegate* previewDelegate)
  : Box(VERTICAL)
  , m_type(type)
  , m_document(document)
  , m_view(new EditorView(type == Normal ? EditorView::CurrentEditorMode:
                                           EditorView::AlwaysSelected))
  , m_previewDelegate(previewDelegate)
  , m_editor((type == Normal ?
              (Editor*)new AppEditor(document, previewDelegate):
              (Editor*)new PreviewEditor(document)))
{
  addChild(m_view);

  m_view->attachToView(m_editor);
  m_view->setExpansive(true);

  m_editor->setDocumentView(this);
  m_document->add_observer(this);
}

DocumentView::~DocumentView()
{
  m_document->remove_observer(this);
  delete m_editor;
}

void DocumentView::getSite(Site* site) const
{
  m_editor->getSite(site);
}

std::string DocumentView::getTabText()
{
  return m_document->name();
}

TabIcon DocumentView::getTabIcon()
{
  return TabIcon::NONE;
}

WorkspaceView* DocumentView::cloneWorkspaceView()
{
  return new DocumentView(m_document, Normal, m_previewDelegate);
}

void DocumentView::onWorkspaceViewSelected()
{
  // Do nothing
}

void DocumentView::onClonedFrom(WorkspaceView* from)
{
  Editor* newEditor = this->editor();
  Editor* srcEditor = static_cast<DocumentView*>(from)->editor();

  newEditor->setLayer(srcEditor->layer());
  newEditor->setFrame(srcEditor->frame());
  newEditor->setZoom(srcEditor->zoom());

  View::getView(newEditor)
    ->setViewScroll(View::getView(srcEditor)->viewScroll());
}

bool DocumentView::onCloseView(Workspace* workspace, bool quitting)
{
  if (m_editor->isMovingPixels())
    m_editor->dropMovingPixels();

  // If there is another view for this document, just close the view.
  for (auto view : *workspace) {
    DocumentView* docView = dynamic_cast<DocumentView*>(view);
    if (docView && docView != this &&
        docView->document() == document()) {
      workspace->removeView(this);
      delete this;
      return true;
    }
  }

  UIContext* ctx = UIContext::instance();
  bool save_it;
  bool try_again = true;

  while (try_again) {
    // This flag indicates if we have to sabe the sprite before to destroy it
    save_it = false;
    {
      // see if the sprite has changes
      while (m_document->isModified()) {
        // ask what want to do the user with the changes in the sprite
        int ret = Alert::show("Warning"
                              "<<Saving changes to the sprite"
                              "<<\"%s\" before %s?"
                              "||&Save||Do&n't Save||&Cancel",
                              m_document->name().c_str(),
                              quitting ? "quitting": "closing");

        if (ret == 1) {
          // "save": save the changes
          save_it = true;
          break;
        }
        else if (ret != 2) {
          // "cancel" or "ESC" */
          return false; // we back doing nothing
        }
        else {
          // "discard"
          break;
        }
      }
    }

    // Does we need to save the sprite?
    if (save_it) {
      ctx->setActiveView(this);
      ctx->updateFlags();

      Command* save_command =
        CommandsModule::instance()->getCommandByName(CommandId::SaveFile);
      ctx->executeCommand(save_command);

      try_again = true;
    }
    else
      try_again = false;
  }

  try {
    // Destroy the sprite (locking it as writer)
    DocumentDestroyer destroyer(
      static_cast<app::Context*>(m_document->context()), m_document, 500);

    StatusBar::instance()
      ->setStatusText(0, "Sprite '%s' closed.",
                      m_document->name().c_str());

    destroyer.destroyDocument();

    // At this point the view is already destroyed
    return true;
  }
  catch (const LockedDocumentException& ex) {
    Console::showException(ex);
    return false;
  }
}

void DocumentView::onTabPopup(Workspace* workspace)
{
  Menu* menu = AppMenus::instance()->getDocumentTabPopupMenu();
  if (!menu)
    return;

  UIContext* ctx = UIContext::instance();
  ctx->setActiveView(this);
  ctx->updateFlags();

  menu->showPopup(ui::get_mouse_position());
}

bool DocumentView::onProcessMessage(Message* msg)
{
  switch (msg->type()) {
    case kFocusEnterMessage:
      m_editor->requestFocus();
      break;
  }
  return Box::onProcessMessage(msg);
}

void DocumentView::onGeneralUpdate(doc::DocumentEvent& ev)
{
  if (m_editor->isVisible())
    m_editor->updateEditor();
}

void DocumentView::onSpritePixelsModified(doc::DocumentEvent& ev)
{
  if (m_editor->isVisible() &&
      m_editor->frame() == ev.frame())
    m_editor->drawSpriteClipped(ev.region());
}

void DocumentView::onLayerMergedDown(doc::DocumentEvent& ev)
{
  m_editor->setLayer(ev.targetLayer());
}

void DocumentView::onAddLayer(doc::DocumentEvent& ev)
{
  if (current_editor == m_editor) {
    ASSERT(ev.layer() != NULL);
    m_editor->setLayer(ev.layer());
  }
}

void DocumentView::onBeforeRemoveLayer(doc::DocumentEvent& ev)
{
  Sprite* sprite = ev.sprite();
  Layer* layer = ev.layer();

  // If the layer that was removed is the selected one
  if (layer == m_editor->layer()) {
    LayerGroup* parent = layer->parent();
    Layer* layer_select = NULL;

    // Select previous layer, or next layer, or the parent (if it is
    // not the main layer of sprite set).
    if (layer->getPrevious())
      layer_select = layer->getPrevious();
    else if (layer->getNext())
      layer_select = layer->getNext();
    else if (parent != sprite->root())
      layer_select = parent;

    m_editor->setLayer(layer_select);
  }
}

void DocumentView::onAddFrame(doc::DocumentEvent& ev)
{
  if (current_editor == m_editor)
    m_editor->setFrame(ev.frame());
  else if (m_editor->frame() > ev.frame())
    m_editor->setFrame(m_editor->frame()+1);
}

void DocumentView::onRemoveFrame(doc::DocumentEvent& ev)
{
  // Adjust current frame of all editors that are in a frame more
  // advanced that the removed one.
  if (m_editor->frame() > ev.frame()) {
    m_editor->setFrame(m_editor->frame()-1);
  }
  // If the editor was in the previous "last frame" (current value of
  // totalFrames()), we've to adjust it to the new last frame
  // (lastFrame())
  else if (m_editor->frame() >= m_editor->sprite()->totalFrames()) {
    m_editor->setFrame(m_editor->sprite()->lastFrame());
  }
}

void DocumentView::onAddCel(doc::DocumentEvent& ev)
{
  UIContext::instance()->notifyActiveSiteChanged();
}

void DocumentView::onRemoveCel(doc::DocumentEvent& ev)
{
  UIContext::instance()->notifyActiveSiteChanged();
}

void DocumentView::onTotalFramesChanged(doc::DocumentEvent& ev)
{
  if (m_editor->frame() >= m_editor->sprite()->totalFrames()) {
    m_editor->setFrame(m_editor->sprite()->lastFrame());
  }
}

void DocumentView::onLayerRestacked(doc::DocumentEvent& ev)
{
  m_editor->invalidate();
}

void DocumentView::onNewInputPriority(InputChainElement* element)
{
  // Do nothing
}

bool DocumentView::onCanCut(Context* ctx)
{
  if (ctx->checkFlags(ContextFlags::ActiveDocumentIsWritable |
                      ContextFlags::ActiveLayerIsVisible |
                      ContextFlags::ActiveLayerIsEditable |
                      ContextFlags::HasVisibleMask |
                      ContextFlags::HasActiveImage))
    return true;
  else if (m_editor->isMovingPixels())
    return true;
  else
    return false;
}

bool DocumentView::onCanCopy(Context* ctx)
{
  if (ctx->checkFlags(ContextFlags::ActiveDocumentIsWritable |
                      ContextFlags::ActiveLayerIsVisible |
                      ContextFlags::HasVisibleMask |
                      ContextFlags::HasActiveImage))
    return true;
  else if (m_editor->isMovingPixels())
    return true;
  else
    return false;
}

bool DocumentView::onCanPaste(Context* ctx)
{
  return
    (clipboard::get_current_format() == clipboard::ClipboardImage &&
     ctx->checkFlags(ContextFlags::ActiveDocumentIsWritable |
                     ContextFlags::ActiveLayerIsVisible |
                     ContextFlags::ActiveLayerIsEditable |
                     ContextFlags::ActiveLayerIsImage));
}

bool DocumentView::onCanClear(Context* ctx)
{
  if (ctx->checkFlags(ContextFlags::ActiveDocumentIsWritable |
                      ContextFlags::ActiveLayerIsVisible |
                      ContextFlags::ActiveLayerIsEditable |
                      ContextFlags::ActiveLayerIsImage)) {
    return true;
  }
  else if (m_editor->isMovingPixels()) {
    return true;
  }
  else
    return false;
}

bool DocumentView::onCut(Context* ctx)
{
  ContextWriter writer(ctx);
  clipboard::cut(writer);
  return true;
}

bool DocumentView::onCopy(Context* ctx)
{
  const ContextReader reader(ctx);
  if (reader.site()->document() &&
      static_cast<const app::Document*>(reader.site()->document())->isMaskVisible() &&
      reader.site()->image()) {
    clipboard::copy(reader);
    return true;
  }
  else
    return false;
}

bool DocumentView::onPaste(Context* ctx)
{
  if (clipboard::get_current_format() == clipboard::ClipboardImage) {
    clipboard::paste();
    return true;
  }
  else
    return false;
}

bool DocumentView::onClear(Context* ctx)
{
  ContextWriter writer(ctx);
  Document* document = writer.document();
  bool visibleMask = document->isMaskVisible();

  if (!writer.cel())
    return false;

  {
    Transaction transaction(writer.context(), "Clear");
    transaction.execute(new cmd::ClearMask(writer.cel()));

    // If the cel wasn't deleted by cmd::ClearMask, we trim it.
    if (writer.cel() &&
        writer.cel()->layer()->isTransparent())
      transaction.execute(new cmd::TrimCel(writer.cel()));

    if (visibleMask &&
        !Preferences::instance().selection.keepSelectionAfterClear())
      transaction.execute(new cmd::DeselectMask(document));

    transaction.commit();
  }

  if (visibleMask)
    document->generateMaskBoundaries();

  document->notifyGeneralUpdate();
  return true;
}

void DocumentView::onCancel(Context* ctx)
{
  // Deselect mask
  if (ctx->checkFlags(ContextFlags::ActiveDocumentIsWritable |
                      ContextFlags::HasVisibleMask)) {
    Command* deselectMask = CommandsModule::instance()->getCommandByName(CommandId::DeselectMask);
    ctx->executeCommand(deselectMask);
  }
}

} // namespace app<|MERGE_RESOLUTION|>--- conflicted
+++ resolved
@@ -159,11 +159,6 @@
     setCustomizationDelegate(this);
   }
 
-<<<<<<< HEAD
-  ~PreviewEditor()
-  {
-    setCustomizationDelegate(NULL);
-=======
   ~PreviewEditor() {
     // As we are destroying this instance, we have to remove it as the
     // customization delegate. Editor::~Editor() will call
@@ -171,7 +166,6 @@
     // EditorCustomizationDelegate::dispose() if the customization
     // isn't nullptr.
     setCustomizationDelegate(nullptr);
->>>>>>> 87f3b578
   }
 
   // EditorCustomizationDelegate implementation
