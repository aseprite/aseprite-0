--- conflicted
+++ resolved
@@ -23,11 +23,7 @@
 
 // General information
 #define PACKAGE "Aseprite"
-<<<<<<< HEAD
 #define VERSION "1.2-dev"
-=======
-#define VERSION "1.1.8-dev"
->>>>>>> bebbd71d
 
 #ifdef CUSTOM_WEBSITE_URL
 #define WEBSITE                 CUSTOM_WEBSITE_URL // To test web server
