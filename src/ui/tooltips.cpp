// ASEPRITE gui library
// Copyright (C) 2001-2012  David Capello
//
// This source file is distributed under a BSD-like license, please
// read LICENSE.txt for more information.

#include "config.h"

#include <allegro.h>
#include <string>

#include "base/unique_ptr.h"
#include "gfx/size.h"
#include "ui/graphics.h"
#include "ui/gui.h"
#include "ui/intern.h"
#include "ui/paint_event.h"
#include "ui/preferred_size_event.h"

static const int kTooltipDelayMsecs = 300;

using namespace gfx;

namespace ui {

TooltipManager::TooltipManager()
  : Widget(JI_WIDGET)
{
  Manager* manager = Manager::getDefault();
  manager->addMessageFilter(JM_MOUSEENTER, this);
  manager->addMessageFilter(JM_KEYPRESSED, this);
  manager->addMessageFilter(JM_BUTTONPRESSED, this);
  manager->addMessageFilter(JM_MOUSELEAVE, this);

  setVisible(false);
}

TooltipManager::~TooltipManager()
{
  Manager* manager = Manager::getDefault();
  manager->removeMessageFilterFor(this);
}

void TooltipManager::addTooltipFor(Widget* widget, const char* text, int arrowAlign)
{
  m_tips[widget] = TipInfo(text, arrowAlign);
}

bool TooltipManager::onProcessMessage(Message* msg)
{
  switch (msg->type) {

    case JM_MOUSEENTER: {
      UI_FOREACH_WIDGET(*msg->any.widgets, itWidget) {
        Tips::iterator it = m_tips.find(*itWidget);
        if (it != m_tips.end()) {
          m_target.widget = it->first;
          m_target.tipInfo = it->second;

          if (m_timer == NULL) {
            m_timer.reset(new Timer(kTooltipDelayMsecs, this));
            m_timer->Tick.connect(&TooltipManager::onTick, this);
          }

          m_timer->start();
        }
      }
      return false;
    }

    case JM_KEYPRESSED:
    case JM_BUTTONPRESSED:
    case JM_MOUSELEAVE:
      if (m_tipWindow) {
        m_tipWindow->closeWindow(NULL);
        m_tipWindow.reset();
      }

      if (m_timer)
        m_timer->stop();

      return false;
  }

  return Widget::onProcessMessage(msg);
}

void TooltipManager::onTick()
{
  if (!m_tipWindow) {
    m_tipWindow.reset(new TipWindow(m_target.tipInfo.text.c_str(), true));
    gfx::Rect bounds = m_target.widget->getBounds();
    int x = jmouse_x(0)+12*jguiscale();
    int y = jmouse_y(0)+12*jguiscale();
    int w, h;

    m_tipWindow->setArrowAlign(m_target.tipInfo.arrowAlign);
    m_tipWindow->remapWindow();

    w = jrect_w(m_tipWindow->rc);
    h = jrect_h(m_tipWindow->rc);

    switch (m_target.tipInfo.arrowAlign) {
      case JI_TOP | JI_LEFT:
        x = bounds.x + bounds.w;
        y = bounds.y + bounds.h;
        break;
      case JI_TOP | JI_RIGHT:
        x = bounds.x - w;
        y = bounds.y + bounds.h;
        break;
      case JI_BOTTOM | JI_LEFT:
        x = bounds.x + bounds.w;
        y = bounds.y - h;
        break;
      case JI_BOTTOM | JI_RIGHT:
        x = bounds.x - w;
        y = bounds.y - h;
        break;
      case JI_TOP:
        x = bounds.x + bounds.w/2 - w/2;
        y = bounds.y + bounds.h;
        break;
      case JI_BOTTOM:
        x = bounds.x + bounds.w/2 - w/2;
        y = bounds.y - h;
        break;
      case JI_LEFT:
        x = bounds.x + bounds.w;
        y = bounds.y + bounds.h/2 - h/2;
        break;
      case JI_RIGHT:
        x = bounds.x - w;
        y = bounds.y + bounds.h/2 - h/2;
        break;
    }

    // if (x+w > JI_SCREEN_W) {
    //   x = jmouse_x(0) - w - 4*jguiscale();
    //   y = jmouse_y(0);
    // }

    m_tipWindow->positionWindow(MID(0, x, JI_SCREEN_W-w),
                                MID(0, y, JI_SCREEN_H-h));
    m_tipWindow->openWindow();
  }
  m_timer->stop();
}

// TipWindow

TipWindow::TipWindow(const char *text, bool close_on_buttonpressed)
  : Window(false, text)
{
  m_close_on_buttonpressed = close_on_buttonpressed;
  m_filtering = false;
  m_arrowAlign = 0;

  setSizeable(false);
  setMoveable(false);
  setWantFocus(false);
  setAlign(JI_LEFT | JI_TOP);

  removeDecorativeWidgets();

  initTheme();
}

TipWindow::~TipWindow()
{
  if (m_filtering) {
    m_filtering = false;
    getManager()->removeMessageFilter(JM_MOTION, this);
    getManager()->removeMessageFilter(JM_BUTTONPRESSED, this);
    getManager()->removeMessageFilter(JM_KEYPRESSED, this);
  }
}

<<<<<<< HEAD
void TipWindow::setHotRegion(const Region& region)
=======
/**
 * @param region The new hot-region. This pointer is holded by the @a widget.
 * So you can't destroy it after calling this routine.
 */
void TipWindow::setHotRegion(JRegion region)
>>>>>>> c5cf5883
{
  if (!m_filtering) {
    m_filtering = true;
    getManager()->addMessageFilter(JM_MOTION, this);
    getManager()->addMessageFilter(JM_BUTTONPRESSED, this);
    getManager()->addMessageFilter(JM_KEYPRESSED, this);
  }

  m_hotRegion = region;
}

int TipWindow::getArrowAlign() const
{
  return m_arrowAlign;
}

void TipWindow::setArrowAlign(int arrowAlign)
{
  m_arrowAlign = arrowAlign;
}

bool TipWindow::onProcessMessage(Message* msg)
{
  switch (msg->type) {

    case JM_CLOSE:
      if (m_filtering) {
        m_filtering = false;
        getManager()->removeMessageFilter(JM_MOTION, this);
        getManager()->removeMessageFilter(JM_BUTTONPRESSED, this);
        getManager()->removeMessageFilter(JM_KEYPRESSED, this);
      }
      break;

    case JM_MOUSELEAVE:
      if (m_hotRegion.isEmpty())
        closeWindow(NULL);
      break;

    case JM_KEYPRESSED:
      if (m_filtering && msg->key.scancode < KEY_MODIFIERS)
        this->closeWindow(NULL);
      break;

    case JM_BUTTONPRESSED:
      /* if the user click outside the window, we have to close the
         tooltip window */
      if (m_filtering) {
        Widget* picked = this->pick(msg->mouse.x, msg->mouse.y);
        if (!picked || picked->getRoot() != this) {
          this->closeWindow(NULL);
        }
      }

      /* this is used when the user click inside a small text
         tooltip */
      if (m_close_on_buttonpressed)
        this->closeWindow(NULL);
      break;

    case JM_MOTION:
      if (!m_hotRegion.isEmpty() &&
          getManager()->getCapture() == NULL) {
        // If the mouse is outside the hot-region we have to close the window
        if (!m_hotRegion.contains(Point(msg->mouse.x, msg->mouse.y))) {
          closeWindow(NULL);
        }
      }
      break;

  }

  return Window::onProcessMessage(msg);
}

void TipWindow::onPreferredSize(PreferredSizeEvent& ev)
{
  ScreenGraphics g;
  g.setFont(getFont());
  Size resultSize = g.fitString(getText(),
                                (getClientBounds() - getBorder()).w,
                                getAlign());

  resultSize.w += this->border_width.l + this->border_width.r;
  resultSize.h += this->border_width.t + this->border_width.b;

  if (!getChildren().empty()) {
    Size maxSize(0, 0);
    Size reqSize;

    UI_FOREACH_WIDGET(getChildren(), it) {
      Widget* child = *it;

      reqSize = child->getPreferredSize();

      maxSize.w = MAX(maxSize.w, reqSize.w);
      maxSize.h = MAX(maxSize.h, reqSize.h);
    }

    resultSize.w = MAX(resultSize.w, border_width.l + maxSize.w + border_width.r);
    resultSize.h += maxSize.h;
  }

  ev.setPreferredSize(resultSize);
}

void TipWindow::onInitTheme(InitThemeEvent& ev)
{
  Window::onInitTheme(ev);

  this->border_width.l = 6 * jguiscale();
  this->border_width.t = 6 * jguiscale();
  this->border_width.r = 6 * jguiscale();
  this->border_width.b = 7 * jguiscale();

  // Setup the background color.
  setBgColor(ui::rgba(255, 255, 200));
}

void TipWindow::onPaint(PaintEvent& ev)
{
  getTheme()->paintTooltip(ev);
}

} // namespace ui<|MERGE_RESOLUTION|>--- conflicted
+++ resolved
@@ -176,15 +176,7 @@
   }
 }
 
-<<<<<<< HEAD
 void TipWindow::setHotRegion(const Region& region)
-=======
-/**
- * @param region The new hot-region. This pointer is holded by the @a widget.
- * So you can't destroy it after calling this routine.
- */
-void TipWindow::setHotRegion(JRegion region)
->>>>>>> c5cf5883
 {
   if (!m_filtering) {
     m_filtering = true;
